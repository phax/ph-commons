language: java

env:
  global:
    - SONATYPE_USERNAME=ph@phloc.com
    - secure: "OXL7CceXjZ5cGDKYRedp1E2Pw1STHq5+siik1GTICnA2YEiT8vDokofxH6oJ37nCltr8cLjyTXP6Gm1N+/r+7xp1f
tOetOCHtufiHjdoY5JpYbjggMq2wfQiJVpu+2BQGUBffcL9Ka4JBcXc9ouF5XfovStuP6qWd3E7ZOR8L08RVnbxSFWzD5MMfuvvB
mgcB6obtpTCqnzmgWoNeAWj72bALSlzqYqodM+x2PVVMpAAFS3P2KCpG8bFtrdXF0mUwFNAGFRtBJ7UlL7Ydfeq7dBP5sNRDqDOR
g2H2fW9l6WnbuAqn0nczMTxhdQUlWWLWHKk0HGnlTu/8VuPyScZ0Jku7XmoWSJiKeBbooBZHaCxLv5WbsKUFMgzNXd0LqCWyj90f
jqzjt7PQc1sXnCIeqBxIrJXfXUQkTQ9KV3iDL49IdV1AeMIi2Gpf0uxuCink65AFwn0uUeyfS00k0FROJzh+7bbvkheMWIAawOf6
GgAm8tAjsmE4yejBl1E4xYKoHXY2Gs1tI+/v6CQ7R5VbA+Z/LiCTO8cozl2zI0DlN7VRVDmBt0WqUCdkZKF22jd1heuPx9yNRo8H
uHu4/XKtXs21U040Z0DoVZZqk3ZyVEdkfRdnkj3BuOkCuf4zPS+3+3y5QWWRmsTruVHETwUq3vBbo9DLEUbxU6qag/Nnao="

before_script:
# should be empty
 - "echo $JAVA_OPTS"
 - "export JAVA_OPTS=-Djava.security.egd=file:/dev/./urandom"
 - "export MAVEN_OPTS=-Djava.security.egd=file:/dev/./urandom"
 
jdk:
<<<<<<< HEAD
=======
# Runs in an endless loop for SecureRandom init on all JDK versions :(
#  - openjdk6
#  - oraclejdk7
>>>>>>> 454a48c4
  - oraclejdk8
  
cache:
  directories:
  - $HOME/.m2

after_success:
  - python mvn-settings-add-snapshot.py
  - mvn clean deploy -DskipTests=true --settings ~/.m2/snapshot-settings.xml
<<<<<<< HEAD
    
=======
  
>>>>>>> 454a48c4
<|MERGE_RESOLUTION|>--- conflicted
+++ resolved
@@ -18,12 +18,6 @@
  - "export MAVEN_OPTS=-Djava.security.egd=file:/dev/./urandom"
  
 jdk:
-<<<<<<< HEAD
-=======
-# Runs in an endless loop for SecureRandom init on all JDK versions :(
-#  - openjdk6
-#  - oraclejdk7
->>>>>>> 454a48c4
   - oraclejdk8
   
 cache:
@@ -32,9 +26,4 @@
 
 after_success:
   - python mvn-settings-add-snapshot.py
-  - mvn clean deploy -DskipTests=true --settings ~/.m2/snapshot-settings.xml
-<<<<<<< HEAD
-    
-=======
-  
->>>>>>> 454a48c4
+  - mvn clean deploy -DskipTests=true --settings ~/.m2/snapshot-settings.xml